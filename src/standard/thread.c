--- conflicted
+++ resolved
@@ -4,25 +4,17 @@
 
 #ifdef __linux__
 #include <sys/syscall.h>
-<<<<<<< HEAD
 #elif defined(__FreeBSD__)
 #include <sys/thr.h>
 #elif defined(__NetBSD__)
 #include <lwp.h>
 #endif
 
-=======
->>>>>>> 23c83a8f
 #ifdef HAVE_UNISTD_H
 #include <unistd.h>
 #else
 #include "bunistd.h"
 #endif /* HAVE_UNISTD_H */
-#elif defined(__FreeBSD__)
-#include <sys/thr.h>
-#elif defined(__NetBSD__)
-#include <lwp.h>
-#endif
 
 #ifdef _WIN32
 #include <windows.h>
@@ -53,6 +45,11 @@
 
   vm->stack = ALLOCATE(b_value, COPIED_STACK_MIN);
   vm->stack_capacity = COPIED_STACK_MIN;
+
+  vm->threads = ALLOCATE(b_thread_handle *, THREADS_MIN);
+  memset(vm->threads, 0, sizeof(b_thread_handle *));
+  vm->threads_count = 0;
+  vm->threads_capacity = THREADS_MIN;
 
   // reset stack
   vm->stack_top = vm->stack;
@@ -132,27 +129,57 @@
   return handle;
 }
 
+
+static void push_thread(b_vm *vm, b_thread_handle *thread) {
+  if(vm->threads_capacity == vm->threads_count) {
+    size_t capacity = GROW_CAPACITY(vm->threads_capacity);
+    vm->threads = GROW_ARRAY(b_thread_handle *, vm->threads, vm->threads_capacity, capacity);
+    vm->threads_capacity = capacity;
+
+    vm->threads[vm->threads_count] = thread;
+    thread->parent_thead_index = vm->threads_count;
+    thread->parent_vm = vm;
+  } else {
+    for(int i = 0; i < vm->threads_capacity; i++) {
+      if(vm->threads[i] == NULL) {
+        vm->threads[i] = thread;
+        thread->parent_thead_index = i;
+        thread->parent_vm = vm;
+        break;
+      }
+    }
+  }
+
+  vm->threads_count++;
+}
+
 static void free_thread_handle(b_thread_handle *thread) {
-  if(thread != NULL && thread->vm != NULL) {
+  if(thread != NULL && thread->parent_vm != NULL) {
+    // make slot available for another thread
+
+    thread->parent_vm->threads[thread->parent_thead_index] = NULL;
+    thread->parent_vm->threads_count--;
+
     free_vm(thread->vm);
 
+    thread->parent_vm = NULL;
     thread->vm = NULL;
     thread->closure = NULL;
     thread->args = NULL;
 
-    ((b_obj *)thread)->stale--;
+//    free(thread);
+    thread = NULL;
   }
 }
 
 static void b_free_thread_handle(void *data) {
   b_thread_handle *handle = (b_thread_handle *) data;
   free_thread_handle(handle);
-  free(handle);
 }
 
 static void *b_thread_callback_function(void *data) {
   b_thread_handle *handle = (b_thread_handle *) data;
-  if(handle == NULL || handle->vm == NULL) {
+  if(handle == NULL || handle->vm == NULL || handle->parent_vm == NULL) {
     pthread_exit(NULL);
   }
 
@@ -178,9 +205,7 @@
 
   b_thread_handle *thread = create_thread_handle(vm, AS_CLOSURE(args[0]), AS_LIST(args[1]));
   if(thread != NULL) {
-    b_obj_ptr *ptr = new_closable_named_ptr(vm, thread, B_THREAD_PTR_NAME, b_free_thread_handle);
-    ((b_obj *)ptr)->stale++;
-    RETURN_OBJ(ptr);
+    RETURN_CLOSABLE_NAMED_PTR(thread, B_THREAD_PTR_NAME, b_free_thread_handle);
   }
 
   RETURN_NIL;
@@ -193,6 +218,8 @@
   b_thread_handle *thread = AS_PTR(args[0])->pointer;
 
   if(thread != NULL) {
+    push_thread(vm, thread);
+
     pthread_attr_t attr;
     pthread_attr_init(&attr);
     pthread_attr_setstacksize(&attr, (size_t)AS_NUMBER(args[1]));
