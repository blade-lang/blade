#ifdef _MSC_VER
#pragma warning (disable : 4113)
#pragma warning (disable : 4047)
#pragma warning (disable : 5105)
#endif

#include "io.h"
#ifdef HAVE_UNISTD_H
#include <unistd.h>
#else
#include "blade_unistd.h"
#endif /* HAVE_UNISTD_H */
#include "util.h"

#include <errno.h>
#include <stdio.h>
<<<<<<< HEAD

#ifdef HAVE_TERMIOS_H
#include <termios.h>
#include <stdlib.h>
=======
#include <stdlib.h>

#if HAVE_TERMIOS
#include <termios.h>
>>>>>>> 781412c4

static struct termios orig_termios;
static bool set_attr_was_called = false;

void disable_raw_mode(void) {
  tcsetattr(STDIN_FILENO, TCSAFLUSH, &orig_termios);
}
<<<<<<< HEAD
#endif /* HAVE_TERMIOS_H */
=======
#endif
>>>>>>> 781412c4

/**
 * tty._tcgetattr()
 *
 * returns the configuration of the current tty input
 */
DECLARE_MODULE_METHOD(io_tty__tcgetattr) {
#if HAVE_TERMIOS
  ENFORCE_ARG_COUNT(_tcgetattr, 1);
  ENFORCE_ARG_TYPE(_tcsetattr, 0, IS_FILE);

#ifdef HAVE_TERMIOS_H
  b_obj_file *file = AS_FILE(args[0]);

  if (!is_std_file(file)) {
    RETURN_ERROR("can only use tty on std objects");
  }

  struct termios raw_attr;
  if (tcgetattr(fileno(file->file), &raw_attr) != 0) {
    RETURN_ERROR(strerror(errno));
  }

  // we have our attributes already
  b_obj_dict *dict = new_dict(vm);
  dict_add_entry(vm, dict, NUMBER_VAL(0), NUMBER_VAL(raw_attr.c_iflag));
  dict_add_entry(vm, dict, NUMBER_VAL(1), NUMBER_VAL(raw_attr.c_oflag));
  dict_add_entry(vm, dict, NUMBER_VAL(2), NUMBER_VAL(raw_attr.c_cflag));
  dict_add_entry(vm, dict, NUMBER_VAL(3), NUMBER_VAL(raw_attr.c_lflag));
  dict_add_entry(vm, dict, NUMBER_VAL(4), NUMBER_VAL(raw_attr.c_ispeed));
  dict_add_entry(vm, dict, NUMBER_VAL(5), NUMBER_VAL(raw_attr.c_ospeed));

  RETURN_OBJ(dict);
#else
<<<<<<< HEAD
  RETURN_ERROR("not available: OS does not support termios");
#endif /* HAVE_TERMIOS_H */
=======
  RETURN_ERROR("tcgetattr() is not supported on this platform");
#endif
>>>>>>> 781412c4
}

/**
 * tty._tcsetattr(attrs: dict)
 *
 * sets the attributes of a tty
 * @return true if succeed or false otherwise
 * TODO: support the c_cc flag
 */
DECLARE_MODULE_METHOD(io_tty__tcsetattr) {
#if HAVE_TERMIOS
  ENFORCE_ARG_COUNT(_tcsetattr, 3);
  ENFORCE_ARG_TYPE(_tcsetattr, 0, IS_FILE);
  ENFORCE_ARG_TYPE(_tcsetattr, 1, IS_NUMBER);
  ENFORCE_ARG_TYPE(_tcsetattr, 2, IS_DICT);

#ifdef HAVE_TERMIOS_H
  b_obj_file *file = AS_FILE(args[0]);
  int type = AS_NUMBER(args[1]);
  b_obj_dict *dict = AS_DICT(args[2]);

  if (!is_std_file(file)) {
    RETURN_ERROR("can only use tty on std objects");
  }

  if (type < 0) {
    RETURN_ERROR("tty options should be one of TTY's TCSA");
  }

  // make sure we have good values so that we don't freeze the tty
  for (int i = 0; i < dict->names.count; i++) {
    if (!IS_NUMBER(dict->names.values[i]) ||
        AS_NUMBER(dict->names.values[i]) < 0 || // c_iflag
        AS_NUMBER(dict->names.values[i]) > 5) { // ospeed
      RETURN_ERROR("attributes must be one of io TTY flags");
    }
    b_value dummy_value;
    if (dict_get_entry(dict, dict->names.values[i], &dummy_value)) {
      if (!IS_NUMBER(dummy_value)) {
        RETURN_ERROR("TTY attribute cannot be %s", value_type(dummy_value));
      }
    }
  }

  b_value iflag = NIL_VAL, oflag = NIL_VAL, cflag = NIL_VAL, lflag = NIL_VAL,
      ispeed = NIL_VAL, ospeed = NIL_VAL;


  tcgetattr(STDIN_FILENO, &orig_termios);
  atexit(disable_raw_mode);

  struct termios raw = orig_termios;

  if (dict_get_entry(dict, NUMBER_VAL(0), &iflag)) {
    raw.c_iflag = (long) AS_NUMBER(iflag);
  }
  if (dict_get_entry(dict, NUMBER_VAL(1), &iflag)) {
    raw.c_oflag = (long) AS_NUMBER(oflag);
  }
  if (dict_get_entry(dict, NUMBER_VAL(2), &iflag)) {
    raw.c_cflag = (long) AS_NUMBER(cflag);
  }
  if (dict_get_entry(dict, NUMBER_VAL(3), &iflag)) {
    raw.c_lflag = (long) AS_NUMBER(lflag);
  }
  if (dict_get_entry(dict, NUMBER_VAL(4), &iflag)) {
    raw.c_ispeed = (long) AS_NUMBER(ispeed);
  }
  if (dict_get_entry(dict, NUMBER_VAL(5), &iflag)) {
    raw.c_ospeed = (long) AS_NUMBER(ospeed);
  }

  set_attr_was_called = true;

  int result = tcsetattr(fileno(file->file), type, &raw);
  RETURN_BOOL(result != -1);
#else
<<<<<<< HEAD
  RETURN_ERROR("not available: OS does not support termios");
#endif /* HAVE_TERMIOS_H */
=======
  RETURN_ERROR("tcsetattr() is not supported on this platform");
#endif
}

/**
 * TTY.flush()
 * flushes the standard output and standard error interface
 * @return nil
 */
DECLARE_MODULE_METHOD(io_tty__exit_raw) {
#if HAVE_TERMIOS
  ENFORCE_ARG_COUNT(TTY.exit_raw, 0);
  tcsetattr(STDIN_FILENO, TCSAFLUSH, &orig_termios);
  RETURN;
#else
  RETURN_ERROR("exit_raw() is not supported on this platform");
#endif
>>>>>>> 781412c4
}

/**
 * TTY.flush()
 * flushes the standard output and standard error interface
 * @return nil
 */
DECLARE_MODULE_METHOD(io_tty__flush) {
  ENFORCE_ARG_COUNT(TTY.flush, 0);
  fflush(stdout);
  fflush(stderr);
  RETURN;
}

/**
 * flush()
 * flushes the given file handle
 * @return nil
 */
DECLARE_MODULE_METHOD(io_flush) {
  ENFORCE_ARG_COUNT(flush, 1);
  ENFORCE_ARG_TYPE(flush, 0, IS_FILE);
  b_obj_file *file = AS_FILE(args[0]);

  if (file->is_open) {
    fflush(file->file);
  }
  RETURN;
}

/**
<<<<<<< HEAD
 * TTY.flush()
 * flushes the standard output and standard error interface
 * @return nil
 */
DECLARE_MODULE_METHOD(io_tty__exit_raw) {
  ENFORCE_ARG_COUNT(TTY.exit_raw, 0);
#ifdef HAVE_TERMIOS_H
  tcsetattr(STDIN_FILENO, TCSAFLUSH, &orig_termios);
  RETURN;
#else
  RETURN_ERROR("not available: OS does not support termios");
#endif /* HAVE_TERMIOS_H */
}

/**
=======
>>>>>>> 781412c4
 * getc()
 *
 * reads character(s) from standard input
 *
 * when length is given, gets `length` number of characters
 * else, gets a single character
 * @returns char
 */
DECLARE_MODULE_METHOD(io_getc) {
  ENFORCE_ARG_RANGE(getc, 0, 1);

  int length = 1;
  if (arg_count == 1) {
    ENFORCE_ARG_TYPE(getc, 0, IS_NUMBER);
    length = AS_NUMBER(args[0]);
  }

  char *result = ALLOCATE(char, (size_t) length + 2);
  read_line(result, length + 1);
  RETURN_L_STRING(result, length);
}

/**
 * putc(c: char)
 * writes character c to the screen
 * @return nil
 */
DECLARE_MODULE_METHOD(io_putc) {
  ENFORCE_ARG_COUNT(putc, 1);
  ENFORCE_ARG_TYPE(putc, 0, IS_STRING);

  b_obj_string *string = AS_STRING(args[0]);

  int count = string->length;
#ifdef _WIN32
  if (count > 32767 && isatty(STDIN_FILENO)) {
    /* Issue #11395: the Windows console returns an error (12: not
       enough space error) on writing into stdout if stdout mode is
       binary and the length is greater than 66,000 bytes (or less,
       depending on heap usage). */
    count = 32767;
  }
#endif

  if (write(STDOUT_FILENO, string->chars, count) != -1) {
    fflush(stdout);
  }
  RETURN;
}

/**
 * stdin()
 *
 * returns the standard input
 */
b_value io_module_stdin(b_vm *vm) {
  b_obj_file *file =
      new_file(vm, copy_string(vm, "<stdin>", 7), copy_string(vm, "", 0));
  file->file = stdin;
  file->is_open = true;
  file->mode = copy_string(vm, "", 0);
  return OBJ_VAL(file);
}

/**
 * stdout()
 *
 * returns the standard output interface
 */
b_value io_module_stdout(b_vm *vm) {
  b_obj_file *file =
      new_file(vm, copy_string(vm, "<stdout>", 8), copy_string(vm, "", 0));
  file->file = stdout;
  file->is_open = true;
  file->mode = copy_string(vm, "", 0);
  return OBJ_VAL(file);
}

/**
 * stderr()
 *
 * returns the standard error interface
 */
b_value io_module_stderr(b_vm *vm) {
  b_obj_file *file =
      new_file(vm, copy_string(vm, "<stdout>", 8), copy_string(vm, "", 0));
  file->file = stderr;
  file->is_open = true;
  file->mode = copy_string(vm, "", 0);
  return OBJ_VAL(file);
}

void __io_module_unload(b_vm *vm) {
<<<<<<< HEAD
#ifdef HAVE_TERMIOS_H
  if (set_attr_was_called) {
    disable_raw_mode();
  }
#endif /* HAVE_TERMIOS_H */
=======
#if HAVE_TERMIOS
  if(set_attr_was_called) {
    disable_raw_mode();
  }
#endif
>>>>>>> 781412c4
}

CREATE_MODULE_LOADER(io) {
  static b_field_reg io_module_fields[] = {
      {"stdin",  false, io_module_stdin},
      {"stdout", false, io_module_stdout},
      {"stderr", false, io_module_stderr},
      {NULL,     false, NULL},
  };

  static b_func_reg io_functions[] = {
      {"getc",  false, GET_MODULE_METHOD(io_getc)},
      {"putc",  false, GET_MODULE_METHOD(io_putc)},
      {"flush", false, GET_MODULE_METHOD(io_flush)},
      {NULL,    false, NULL},
  };

  static b_func_reg tty_class_functions[] = {
      {"tcgetattr", false, GET_MODULE_METHOD(io_tty__tcgetattr)},
      {"tcsetattr", false, GET_MODULE_METHOD(io_tty__tcsetattr)},
      {"flush",     false, GET_MODULE_METHOD(io_tty__flush)},
      {"exit_raw",  false, GET_MODULE_METHOD(io_tty__exit_raw)},
      {NULL,        false, NULL},
  };

  static b_class_reg classes[] = {
      {"TTY", NULL, tty_class_functions},
      {NULL,  NULL, NULL},
  };

  static b_module_reg module = {"_io", io_module_fields, io_functions, classes, NULL, &__io_module_unload};

  return &module;
}<|MERGE_RESOLUTION|>--- conflicted
+++ resolved
@@ -14,17 +14,10 @@
 
 #include <errno.h>
 #include <stdio.h>
-<<<<<<< HEAD
 
 #ifdef HAVE_TERMIOS_H
 #include <termios.h>
 #include <stdlib.h>
-=======
-#include <stdlib.h>
-
-#if HAVE_TERMIOS
-#include <termios.h>
->>>>>>> 781412c4
 
 static struct termios orig_termios;
 static bool set_attr_was_called = false;
@@ -32,11 +25,7 @@
 void disable_raw_mode(void) {
   tcsetattr(STDIN_FILENO, TCSAFLUSH, &orig_termios);
 }
-<<<<<<< HEAD
 #endif /* HAVE_TERMIOS_H */
-=======
-#endif
->>>>>>> 781412c4
 
 /**
  * tty._tcgetattr()
@@ -44,7 +33,6 @@
  * returns the configuration of the current tty input
  */
 DECLARE_MODULE_METHOD(io_tty__tcgetattr) {
-#if HAVE_TERMIOS
   ENFORCE_ARG_COUNT(_tcgetattr, 1);
   ENFORCE_ARG_TYPE(_tcsetattr, 0, IS_FILE);
 
@@ -71,13 +59,8 @@
 
   RETURN_OBJ(dict);
 #else
-<<<<<<< HEAD
-  RETURN_ERROR("not available: OS does not support termios");
+  RETURN_ERROR("tcgetattr() is not supported on this platform");
 #endif /* HAVE_TERMIOS_H */
-=======
-  RETURN_ERROR("tcgetattr() is not supported on this platform");
-#endif
->>>>>>> 781412c4
 }
 
 /**
@@ -88,7 +71,6 @@
  * TODO: support the c_cc flag
  */
 DECLARE_MODULE_METHOD(io_tty__tcsetattr) {
-#if HAVE_TERMIOS
   ENFORCE_ARG_COUNT(_tcsetattr, 3);
   ENFORCE_ARG_TYPE(_tcsetattr, 0, IS_FILE);
   ENFORCE_ARG_TYPE(_tcsetattr, 1, IS_NUMBER);
@@ -155,17 +137,13 @@
   int result = tcsetattr(fileno(file->file), type, &raw);
   RETURN_BOOL(result != -1);
 #else
-<<<<<<< HEAD
-  RETURN_ERROR("not available: OS does not support termios");
+  RETURN_ERROR("tcsetattr() is not supported on this platform");
 #endif /* HAVE_TERMIOS_H */
-=======
-  RETURN_ERROR("tcsetattr() is not supported on this platform");
-#endif
-}
-
-/**
- * TTY.flush()
- * flushes the standard output and standard error interface
+}
+
+/**
+ * TTY.exit_raw()
+ * exits raw mode
  * @return nil
  */
 DECLARE_MODULE_METHOD(io_tty__exit_raw) {
@@ -176,7 +154,6 @@
 #else
   RETURN_ERROR("exit_raw() is not supported on this platform");
 #endif
->>>>>>> 781412c4
 }
 
 /**
@@ -208,24 +185,6 @@
 }
 
 /**
-<<<<<<< HEAD
- * TTY.flush()
- * flushes the standard output and standard error interface
- * @return nil
- */
-DECLARE_MODULE_METHOD(io_tty__exit_raw) {
-  ENFORCE_ARG_COUNT(TTY.exit_raw, 0);
-#ifdef HAVE_TERMIOS_H
-  tcsetattr(STDIN_FILENO, TCSAFLUSH, &orig_termios);
-  RETURN;
-#else
-  RETURN_ERROR("not available: OS does not support termios");
-#endif /* HAVE_TERMIOS_H */
-}
-
-/**
-=======
->>>>>>> 781412c4
  * getc()
  *
  * reads character(s) from standard input
@@ -319,19 +278,11 @@
 }
 
 void __io_module_unload(b_vm *vm) {
-<<<<<<< HEAD
 #ifdef HAVE_TERMIOS_H
   if (set_attr_was_called) {
     disable_raw_mode();
   }
-#endif /* HAVE_TERMIOS_H */
-=======
-#if HAVE_TERMIOS
-  if(set_attr_was_called) {
-    disable_raw_mode();
-  }
-#endif
->>>>>>> 781412c4
+#endif /* ifdef HAVE_TERMIOS_H */
 }
 
 CREATE_MODULE_LOADER(io) {
