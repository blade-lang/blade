--- conflicted
+++ resolved
@@ -5,11 +5,8 @@
 #include <unistd.h>
 #else
 #include "blade_unistd.h"
-<<<<<<< HEAD
 #endif /* ifdef HAVE_UNISTD_H */
-=======
 #include "module.h"
->>>>>>> 781412c4
 
 #include <stdio.h>
 #include <stdlib.h>
