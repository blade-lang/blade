#!-- part of the http module

import ._process

import .exception { HttpException }
import .request { HttpRequest }

import url
import socket
import .response { HttpResponse }
<<<<<<< HEAD
import .util
import ._process
import ssl
=======
>>>>>>> 0b1d91c5

/**
 * Handles http requests.
 * @note This client do not currently support the compress, deflate and gzip transfer encoding.
 */
class HttpClient {
  
  /**
   * The user agent of the client used to make the request
   * @default Blade HTTP Client/1.0
   */
  var user_agent = 'Blade HTTP Client/1.0'

  /**
   * Indicates if we receive a redirect from a server, this flag tells us whether 
   * we should follow it or not.
   * @default true
   */
  var follow_redirect = true

  /**
   * Indicates if the site you're connecting to uses a different host name that what
   * they have mentioned in their server certificate's commonName (or subjectAltName) 
   * fields, connection will fail. You can skip this check by setting to true, but this 
   * will make the connection less secure.
   * @default false
   */
  var skip_hostname_verification = false

  /**
   * Indicates if you want to connect to a site who isn't using a certificate that is
   * signed by one of the certs in the CA bundle you have, you can skip the verification 
   * of the server's certificate. This makes the connection A LOT LESS SECURE.
   * @default false
   */
  var skip_peer_verification = false

  # ...
  var cookie_file

  /**
   * the site that refers us to the current site
   * @default nil
   */
  var referer

  /**
   * If you have a CA cert for the server stored someplace else than in the default bundle
   */
  var ca_cert

  /**
   * The connect timeout duration in milliseconds
   * @default 60s
   */
  var connect_timeout = 60000

  /**
   * The send timeout duration in milliseconds
   * @default 300s
   */
  var send_timeout = 300000

  /**
   * The receive timeout duration in milliseconds
   * @default 300s
   */
  var receive_timeout = 300000

  /**
   * A dictionary of headers sent along with the request
   */
  var headers = {}

  /**
   * Indicates whether to remove the expect header or not only applies to requests with 
   * files in the body
   * @default false
   */
  var no_expect = false

  /**
<<<<<<< HEAD
   * the main http request method
   */
  _do_http(uri, method, data){

    var responder = uri.absolute_url(), headers, body, time_taken = 0, error
    var should_connect = true, redirect_count = 0, http_version = '1.0', status_code = 0

    while should_connect {

      var resolved_host = socket.get_address_info(uri.host)

      if resolved_host {
        var host = resolved_host.ip
        var port = uri.port
        var is_secure = uri.scheme == 'https'

        # construct message
        var message = '${method} ${uri.path}'
        if uri.query message += '?${uri.query}'
        if uri.hash message += '#${uri.hash}'
        message += ' HTTP/1.1'

        if self.user_agent {
          message += '\r\nUser-Agent: ${self.user_agent}'
        }

        if !self.headers.contains('Host') {
          message += '\r\nHost: ${uri.host}'
        }

        # handle no_expect
        if self.no_expect message += '\r\nExpect:'

        # add custom headers
        for key, value in self.headers {
          if key != 'Expect' and self.no_expect {
            message += '\r\n${key}: ${value}'
          }
        }

        if self.referer and !self.headers.contains('Referer') {
          message += '\r\nReferer: ${self.referer}'
        }

        if data {
          # append the correct content length to the message
          message += '\r\nContent-Length: ${data.length()}'
        }

        # append the body
        message += '\r\n\r\n${data}'

        # do real request here...
        var client = !is_secure ? socket.Socket() : ssl.TLSSocket()

        if !is_secure {
          client.set_option(socket.SO_SNDTIMEO, self.send_timeout)
          client.set_option(socket.SO_RCVTIMEO, self.receive_timeout)
        }

        var start = time()

        # connect to the url host on the specified port and send the request message
        client.connect(host, port ? port : (uri.scheme == 'https' ? 443 : 80), self.connect_timeout)
        client.send(message)

          # receive the response...
          var response_data = client.receive() or ''

        # separate the headers and the body
        var body_starts = response_data.index_of('\r\n\r\n')

        if body_starts {
          headers = response_data[0,body_starts].trim()
          body = response_data[body_starts + 2, response_data.length()].trim()
        }

        headers = _process.process_header(headers, |version, status|{
          http_version = version
          status_code  = status
        })

        # According to https://datatracker.ietf.org/doc/html/rfc7230#section-3.3
        # 
        # Responses to the HEAD request method (Section 4.3.2
        # of [RFC7231]) never include a message body because the associated
        # response header fields (e.g., Transfer-Encoding, Content-Length,
        # etc.), if present, indicate only what their values would have been if
        # the request method had been GET
        if method.upper() != 'HEAD' {

          # gracefully handle responses being sent in multiple packets
          # if the request header contains the Content-Length,
          # get that length and keep reading until we have read the total
          # length of the response.
          if headers.contains('Content-Length') {
            var length = to_number(headers['Content-Length']) - 2

            # According to: https://datatracker.ietf.org/doc/html/rfc7230#section-3.4
            # A client that receives an incomplete response message, which can
            # occur when a connection is closed prematurely or when decoding a
            # supposedly chunked transfer coding fails, MUST record the message as
            # incomplete.
            if length > 0 {
              var data = body
              while body.length() < length and data {
                data = client.receive()
                # append the new data in the stream
                body += data
              }
            }
          } else if headers.contains('Transfer-Encoding') and headers['Transfer-Encoding'].trim() == 'chunked'  {
            # gracefully handle chuncked data transfer
            # 
            # According to: https://datatracker.ietf.org/doc/html/rfc7230#section-4.1
            # 
            # chunked-body   = *chunk
            #           last-chunk
            #           trailer-part
            #           CRLF
            # 
            # chunk          = chunk-size [ chunk-ext ] CRLF
            #                   chunk-data CRLF
            # chunk-size     = 1*HEXDIG
            # last-chunk     = 1*("0") [ chunk-ext ] CRLF

            var tmp_body = body.split('\n'), do_read = true
            var chunk_size = to_number('0x'+tmp_body[0].trim())
            body = '\n'.join(tmp_body[1,])
            
            while do_read {
              var response = client.receive()
              body += response
              if response.ends_with('\r\n\r\n') do_read = false
            }

            # remove the last chunck-size marking.
            body = body.replace('/0\\s+$/', '')
          }
        }

        time_taken += time() - start

        # close client
        client.close()

        if self.follow_redirect and headers.contains('Location') {
          uri = url.parse(headers['Location'])
          self.referer = headers['Location']
        } else {
          should_connect = false
        }
      } else {
        should_connect = false
        die Exception('could not resolve ip address')
      }
    }

    # return a valid HttpResponse
    return HttpResponse(body, status_code, headers, http_version, 
      time_taken, redirect_count, responder)
  }

  /**
=======
>>>>>>> 0b1d91c5
   * send_request(url: string, [method: string = 'GET', data: string])
   *
   * Sends an Http request and returns a HttpResponse.
   * 
   * @default method: GET
   * @return HttpResponse
   * @throws SocketException, Exception
   */
  send_request(uri, method, data) {

    if !uri or !is_string(uri) 
      die Exception('invalid url')

    # parse the url into component parts
    uri = url.parse(uri)

    if !method method = 'GET'

    if data != nil and !is_string(data)
      die Exception('string expected, ${typeof(data)} give')

    var request = HttpRequest()
    request.headers = self.headers
    request.headers.extend({
      'User-Agent': self.user_agent,
    })

    if self.referer request.headers.extend({
      'Referer': self.referer,
    })

    return request.send(uri, method.upper(), data, {
      follow_redirect: self.follow_redirect,
      connect_timeout: self.connect_timeout,
      send_timeout: self.send_timeout,
      receive_timeout: self.receive_timeout,
    })
  }
}<|MERGE_RESOLUTION|>--- conflicted
+++ resolved
@@ -8,12 +8,6 @@
 import url
 import socket
 import .response { HttpResponse }
-<<<<<<< HEAD
-import .util
-import ._process
-import ssl
-=======
->>>>>>> 0b1d91c5
 
 /**
  * Handles http requests.
@@ -96,173 +90,6 @@
   var no_expect = false
 
   /**
-<<<<<<< HEAD
-   * the main http request method
-   */
-  _do_http(uri, method, data){
-
-    var responder = uri.absolute_url(), headers, body, time_taken = 0, error
-    var should_connect = true, redirect_count = 0, http_version = '1.0', status_code = 0
-
-    while should_connect {
-
-      var resolved_host = socket.get_address_info(uri.host)
-
-      if resolved_host {
-        var host = resolved_host.ip
-        var port = uri.port
-        var is_secure = uri.scheme == 'https'
-
-        # construct message
-        var message = '${method} ${uri.path}'
-        if uri.query message += '?${uri.query}'
-        if uri.hash message += '#${uri.hash}'
-        message += ' HTTP/1.1'
-
-        if self.user_agent {
-          message += '\r\nUser-Agent: ${self.user_agent}'
-        }
-
-        if !self.headers.contains('Host') {
-          message += '\r\nHost: ${uri.host}'
-        }
-
-        # handle no_expect
-        if self.no_expect message += '\r\nExpect:'
-
-        # add custom headers
-        for key, value in self.headers {
-          if key != 'Expect' and self.no_expect {
-            message += '\r\n${key}: ${value}'
-          }
-        }
-
-        if self.referer and !self.headers.contains('Referer') {
-          message += '\r\nReferer: ${self.referer}'
-        }
-
-        if data {
-          # append the correct content length to the message
-          message += '\r\nContent-Length: ${data.length()}'
-        }
-
-        # append the body
-        message += '\r\n\r\n${data}'
-
-        # do real request here...
-        var client = !is_secure ? socket.Socket() : ssl.TLSSocket()
-
-        if !is_secure {
-          client.set_option(socket.SO_SNDTIMEO, self.send_timeout)
-          client.set_option(socket.SO_RCVTIMEO, self.receive_timeout)
-        }
-
-        var start = time()
-
-        # connect to the url host on the specified port and send the request message
-        client.connect(host, port ? port : (uri.scheme == 'https' ? 443 : 80), self.connect_timeout)
-        client.send(message)
-
-          # receive the response...
-          var response_data = client.receive() or ''
-
-        # separate the headers and the body
-        var body_starts = response_data.index_of('\r\n\r\n')
-
-        if body_starts {
-          headers = response_data[0,body_starts].trim()
-          body = response_data[body_starts + 2, response_data.length()].trim()
-        }
-
-        headers = _process.process_header(headers, |version, status|{
-          http_version = version
-          status_code  = status
-        })
-
-        # According to https://datatracker.ietf.org/doc/html/rfc7230#section-3.3
-        # 
-        # Responses to the HEAD request method (Section 4.3.2
-        # of [RFC7231]) never include a message body because the associated
-        # response header fields (e.g., Transfer-Encoding, Content-Length,
-        # etc.), if present, indicate only what their values would have been if
-        # the request method had been GET
-        if method.upper() != 'HEAD' {
-
-          # gracefully handle responses being sent in multiple packets
-          # if the request header contains the Content-Length,
-          # get that length and keep reading until we have read the total
-          # length of the response.
-          if headers.contains('Content-Length') {
-            var length = to_number(headers['Content-Length']) - 2
-
-            # According to: https://datatracker.ietf.org/doc/html/rfc7230#section-3.4
-            # A client that receives an incomplete response message, which can
-            # occur when a connection is closed prematurely or when decoding a
-            # supposedly chunked transfer coding fails, MUST record the message as
-            # incomplete.
-            if length > 0 {
-              var data = body
-              while body.length() < length and data {
-                data = client.receive()
-                # append the new data in the stream
-                body += data
-              }
-            }
-          } else if headers.contains('Transfer-Encoding') and headers['Transfer-Encoding'].trim() == 'chunked'  {
-            # gracefully handle chuncked data transfer
-            # 
-            # According to: https://datatracker.ietf.org/doc/html/rfc7230#section-4.1
-            # 
-            # chunked-body   = *chunk
-            #           last-chunk
-            #           trailer-part
-            #           CRLF
-            # 
-            # chunk          = chunk-size [ chunk-ext ] CRLF
-            #                   chunk-data CRLF
-            # chunk-size     = 1*HEXDIG
-            # last-chunk     = 1*("0") [ chunk-ext ] CRLF
-
-            var tmp_body = body.split('\n'), do_read = true
-            var chunk_size = to_number('0x'+tmp_body[0].trim())
-            body = '\n'.join(tmp_body[1,])
-            
-            while do_read {
-              var response = client.receive()
-              body += response
-              if response.ends_with('\r\n\r\n') do_read = false
-            }
-
-            # remove the last chunck-size marking.
-            body = body.replace('/0\\s+$/', '')
-          }
-        }
-
-        time_taken += time() - start
-
-        # close client
-        client.close()
-
-        if self.follow_redirect and headers.contains('Location') {
-          uri = url.parse(headers['Location'])
-          self.referer = headers['Location']
-        } else {
-          should_connect = false
-        }
-      } else {
-        should_connect = false
-        die Exception('could not resolve ip address')
-      }
-    }
-
-    # return a valid HttpResponse
-    return HttpResponse(body, status_code, headers, http_version, 
-      time_taken, redirect_count, responder)
-  }
-
-  /**
-=======
->>>>>>> 0b1d91c5
    * send_request(url: string, [method: string = 'GET', data: string])
    *
    * Sends an Http request and returns a HttpResponse.
